--- conflicted
+++ resolved
@@ -14,11 +14,7 @@
     moderation::Moderations,
     traits::AsyncTryFrom,
     Assistants, Audio, AuditLogs, Batches, Chat, Completions, Embeddings, FineTuning, Invites,
-<<<<<<< HEAD
     Models, Projects, Threads, Tokenize, Uploads, Users, VectorStores,
-=======
-    Models, Projects, Responses, Threads, Uploads, Users, VectorStores,
->>>>>>> 483c84ff
 };
 
 #[derive(Debug, Clone, Default)]
